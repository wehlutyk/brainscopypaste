--- conflicted
+++ resolved
@@ -244,7 +244,6 @@
             yield aa
 
     def title(self):
-<<<<<<< HEAD
         """Build a title representing the type of analysis specified.
 
         Returns
@@ -254,20 +253,12 @@
 
         """
 
-        title = 'ff: {} | model: {} | sub: {} | POS: {}'.format(self.ff,
-                                                                self.model,
-                                                                self.substrings,
-                                                                self.POS)
-        if self.is_fixedslicing_model():
-            title += ' | n: {}'.format(self.n_timebags)
-=======
         title = 'ff: {} | model: {} | sub: {} | POS: {}'.format(self.ffs_text,
                                                                 self.models_text,
                                                                 self.substringss_text,
                                                                 self.POSs_text)
         if self.has_fixedslicing_model:
             title += ' | n: {}'.format(self.n_timebags_text)
->>>>>>> 099c6dc6
         return title
 
 
